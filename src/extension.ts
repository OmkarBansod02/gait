--- conflicted
+++ resolved
@@ -17,7 +17,6 @@
 import { getRelativePath } from './utils';
 import { readStashedStateFromFile, writeStashedState, readStashedState } from './stashedState';
 import * as child_process from 'child_process';
-import { STASHED_GAIT_STATE_FILE_NAME } from './constants';
 
 const GAIT_FOLDER_NAME = '.gait';
 
@@ -30,7 +29,7 @@
     changes: vscode.TextDocumentContentChangeEvent[], 
     timestamp: number,
     document_content: string | null }[] = [];
-let triggerAcceptCount = 0;
+
 let fileState: { [key: string]: string } = {};
 
 function debounce<F extends (...args: any[]) => any>(func: F, waitFor: number) {
@@ -113,7 +112,7 @@
         const lastChange = changeQueue[changeQueue.length - 1];
         const currentTime = Date.now();
         
-        if (currentTime - lastChange.timestamp > 500) {
+        if (currentTime - lastChange.timestamp > 1000) {
             // Print out the changeQueue
             //console.log("Current changeQueue:");
             changeQueue.forEach((change, index) => {
@@ -377,7 +376,8 @@
 MERGED="$CURRENT.merged"
 
 # Check if jq is installed
-if ! command -v jq &> /dev/null; then
+if ! command -v jq &> /dev/null
+then
     echo "jq command could not be found. Please install jq to use this merge driver."
     exit 1
 fi
@@ -387,10 +387,6 @@
     echo "Invalid JSON in CURRENT file: $CURRENT"
     exit 1
 fi
-<<<<<<< HEAD
-=======
-
->>>>>>> 050ff1e3
 if ! jq empty "$OTHER" 2>/dev/null; then
     echo "Invalid JSON in OTHER file: $OTHER"
     exit 1
@@ -433,7 +429,6 @@
     schemaVersion: ourState.schemaVersion,
     deletedChats: {
       deletedMessageIDs: (ourState.deletedChats.deletedMessageIDs + theirState.deletedChats.deletedMessageIDs) | unique,
-<<<<<<< HEAD
       deletedPanelChatIDs: (ourState.deletedChats.deletedPanelChatIDs + theirState.deletedChats.deletedPanelChatIDs) | unique
     },
     kv_store: ourState.kv_store + theirState.kv_store
@@ -445,14 +440,6 @@
 mergedState = mergeStashedStates(ourState; theirState);
 
 mergedState
-=======
-      deletedPanelChatIDs: (ourState.deletedChats.deletedPanelChatIDs + theirState.deletedPanelChatIDs) | unique
-    },
-    kv_store: (ourState.kv_store + theirState.kv_store)
-  };
-
-mergeStashedStates($ourState; $theirState)
->>>>>>> 050ff1e3
 EOF
 
 # Detect OS and set sed in-place edit flag accordingly
@@ -467,33 +454,18 @@
 # Debug: Verify the jq filter content
 echo "Using jq filter from $TMP_JQ_FILTER:"
 sed "\${SED_INPLACE[@]}" 's/\r$//' "$TMP_JQ_FILTER"
-<<<<<<< HEAD
-=======
-cat "$TMP_JQ_FILTER"
->>>>>>> 050ff1e3
 
 # Perform the merge using jq with the temporary filter file
 jq -n \
     --argfile ourState "$CURRENT" \
     --argfile theirState "$OTHER" \
     -f "$TMP_JQ_FILTER" > "$MERGED"
-<<<<<<< HEAD
     
 # Capture jq's exit status
 JQ_STATUS=$?
 
 # Check if the merge was successful
 if [ $? -ne 0 ]; then
-=======
-
-# Capture jq's exit status
-JQ_STATUS=$?
-
-# Debug: Print jq's exit status
-echo "jq exit status: $JQ_STATUS"
-
-if [ $JQ_STATUS -ne 0 ]; then
->>>>>>> 050ff1e3
     echo "Error during merging stashed states."
     exit 1
 fi
@@ -507,10 +479,6 @@
         // Path to the custom merge driver script
         const customMergeDriverPath = path.join(gaitFolderPath, 'custom-merge-driver.sh');
 
-<<<<<<< HEAD
-=======
-        // Add custom merge driver script to .gitignore
->>>>>>> 050ff1e3
         const gitignorePath = path.join(workspaceFolder.uri.fsPath, '.gitignore');
         let gitignoreContent = fs.existsSync(gitignorePath) ? fs.readFileSync(gitignorePath, 'utf8') : '';
         if (!gitignoreContent.includes('custom-merge-driver.sh')) {
@@ -518,10 +486,7 @@
             vscode.window.showInformationMessage('Added custom merge driver script to .gitignore');
         }
 
-<<<<<<< HEAD
-
-=======
->>>>>>> 050ff1e3
+
         // Write the script to the .gait folder if it doesn't exist or content has changed
         if (!fs.existsSync(customMergeDriverPath) || fs.readFileSync(customMergeDriverPath, 'utf8') !== customMergeDriverScript) {
             fs.writeFileSync(customMergeDriverPath, customMergeDriverScript, { mode: 0o755 });
@@ -550,7 +515,7 @@
             gitAttributesContent = fs.readFileSync(gitAttributesPath, 'utf8');
         }
 
-        const mergeDriverAttribute = `${GAIT_FOLDER_NAME}/${STASHED_GAIT_STATE_FILE_NAME} merge=custom-stashed-state`;
+        const mergeDriverAttribute = `${GAIT_FOLDER_NAME}/stashedGaitState2.json merge=custom-stashed-state`;
 
         if (!gitAttributesContent.includes(mergeDriverAttribute)) {
             try {
@@ -596,11 +561,7 @@
     const acceptInterval = setInterval(async () => {
         try {
             triggerAccept(stateReader, context);
-            if (triggerAcceptCount % 3 === 0) {
-                triggerAcceptCount= 0;
-                await stateReader.matchPromptsToDiff();
-            }
-            triggerAcceptCount++;
+            await stateReader.matchPromptsToDiff();
         } catch (error) {
             console.log("Error in accept interval", error);
         }
